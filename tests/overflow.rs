--- conflicted
+++ resolved
@@ -80,12 +80,8 @@
 fn overflow_incomplete_many_till() {
   use winnow::{bytes::tag, multi::many_till};
 
-<<<<<<< HEAD
+  #[allow(clippy::type_complexity)]
   fn multi(i: Streaming<&[u8]>) -> IResult<Streaming<&[u8]>, (Vec<&[u8]>, &[u8])> {
-=======
-  #[allow(clippy::type_complexity)]
-  fn multi(i: &[u8]) -> IResult<&[u8], (Vec<&[u8]>, &[u8])> {
->>>>>>> f08b5e2b
     many_till(length_data(be_u64), tag("abc"))(i)
   }
 
