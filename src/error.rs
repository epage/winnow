//! # Error management
//!
//! nom's errors are designed with multiple needs in mind:
//! - indicate which parser failed and where in the input data
//! - accumulate more context as the error goes up the parser chain
//! - have a very low overhead, as errors are often discarded by the calling parser (examples: `many0`, `alt`)
//! - can be modified according to the user's needs, because some languages need a lot more information
//!
//! To match these requirements, nom parsers have to return the following result
//! type:
//!
//! ```rust
//! pub type IResult<I, O, E=winnow::error::Error<I>> = Result<(I, O), winnow::Err<E>>;
//!
//! #[derive(Debug, PartialEq, Eq, Clone, Copy)]
//! pub enum Needed {
//!   Unknown,
//!   Size(u32)
//! }
//!
//! pub enum Err<E> {
//!     Incomplete(Needed),
//!     Error(E),
//!     Failure(E),
//! }
//! ```
//!
//! The result is either an `Ok((I, O))` containing the remaining input and the
//! parsed value, or an `Err(winnow::Err<E>)` with `E` the error type.
//! `winnow::Err<E>` is an enum because combinators can have different behaviours
//! depending on the value.  The `Err<E>` enum expresses 3 conditions for a parser error:
//! - `Incomplete` indicates that a parser did not have enough data to decide. This can be returned
//!   by parsers found in `streaming` submodules to indicate that we should buffer more data from a
//!   file or socket. Parsers in the `complete` submodules assume that they have the entire input
//!   data, so if it was not sufficient, they will instead return a `Err::Error`
//! - `Error` is a normal parser error. If a child parser of the `alt` combinator returns `Error`,
//!   it will try another child parser
//! - `Failure` is an error from which we cannot recover: The `alt` combinator will not try other
//!   branches if a child parser returns `Failure`. If we know we were in the right branch (example:
//!   we found a correct prefix character but input after that was wrong), we can transform a
//!   `Err::Error` into a `Err::Failure` with the `cut()` combinator
//!
//! If we are running a parser and know it will not return `Err::Incomplete`, we can
//! directly extract the error type from `Err::Error` or `Err::Failure` with the
//! `finish()` method:
//!
//! ```rust,ignore
//! # use winnow::IResult;
//! # use winnow::prelude::*;
//! # let parser = winnow::bytes::take_while1(|c: char| c == ' ');
//! # let input = " ";
//! let parser_result: IResult<_, _, _> = parser(input);
//! let result: Result<_, _> = parser_result.finish();
//! ```
//!
//! If we used a borrowed type as input, like `&[u8]` or `&str`, we might want to
//! convert it to an owned type to transmit it somewhere, with the `to_owned()`
//! method:
//!
//! ```rust,ignore
//! # use winnow::Err;
//! # type Value<'s> = &'s [u8];
//! # let parser = winnow::bytes::take_while1(|c: u8| c == b' ');
//! # let data = " ";
//! let result: Result<(&[u8], Value<'_>), Err<Vec<u8>>> =
//!   parser(data).map_err(|e: E<&[u8]>| e.to_owned());
//! ```
//!
//! nom provides a powerful error system that can adapt to your needs: you can
//! get reduced error information if you want to improve performance, or you can
//! get a precise trace of parser application, with fine grained position information.
//!
//! This is done through the third type parameter of `IResult`, nom's parser result
//! type:
//!
//! ```rust
//! pub type IResult<I, O, E=winnow::error::Error<I>> = Result<(I, O), Err<E>>;
//!
//! #[derive(Debug, PartialEq, Eq, Clone, Copy)]
//! pub enum Needed {
//!   Unknown,
//!   Size(u32)
//! }
//!
//! pub enum Err<E> {
//!     Incomplete(Needed),
//!     Error(E),
//!     Failure(E),
//! }
//! ```
//!
//! This error type is completely generic in nom's combinators, so you can choose
//! exactly which error type you want to use when you define your parsers, or
//! directly at the call site.
//! See [the JSON parser](https://github.com/Geal/nom/blob/5405e1173f1052f7e006dcb0b9cfda2b06557b65/examples/json.rs#L209-L286)
//! for an example of choosing different error types at the call site.
//!
//! ## Common error types
//!
//! ### the default error type: winnow::error::Error
//!
//! ```rust
//! # use winnow::error::ErrorKind;
//! #[derive(Debug, PartialEq)]
//! pub struct Error<I> {
//!   /// position of the error in the input data
//!   pub input: I,
//!   /// nom error code
//!   pub code: ErrorKind,
//! }
//! ```
//!
//! This structure contains a `winnow::error::ErrorKind` indicating which kind of
//! parser encountered an error (example: `ErrorKind::Tag` for the `tag()`
//! combinator), and the input position of the error.
//!
//! This error type is fast and has very low overhead, so it is suitable for
//! parsers that are called repeatedly, like in network protocols.
//! It is very limited though, it will not tell you about the chain of
//! parser calls, so it is not enough to write user friendly errors.
//!
//! Example error returned in a JSON-like parser (from `examples/json.rs`):
//!
//! ```rust,ignore
//! let data = "  { \"a\"\t: 42,
//! \"b\": [ \"x\", \"y\", 12 ] ,
//! \"c\": { 1\"hello\" : \"world\"
//! }
//! } ";
//!
//! // will print:
//! // Err(
//! //   Failure(
//! //       Error {
//! //           input: "1\"hello\" : \"world\"\n  }\n  } ",
//! //           code: Char,
//! //       },
//! //   ),
//! // )
//! println!(
//!   "{:#?}\n",
//!   json::<Error<&str>>(data)
//! );
//! ```
//!
//! ### getting more information: winnow::error::VerboseError
//!
//! The  `VerboseError<I>` type accumulates more information about the chain of
//! parsers that encountered an error:
//!
//! ```rust
//! # use winnow::error::ErrorKind;
//! #[derive(Clone, Debug, PartialEq)]
//! pub struct VerboseError<I> {
//!   /// List of errors accumulated by `VerboseError`, containing the affected
//!   /// part of input data, and some context
//!   pub errors: Vec<(I, VerboseErrorKind)>,
//! }
//!
//! #[derive(Clone, Debug, PartialEq)]
//! /// Error context for `VerboseError`
//! pub enum VerboseErrorKind {
//!   /// Static string added by the `context` function
//!   Context(&'static str),
//!   /// Indicates which character was expected by the `char` function
//!   Char(char),
//!   /// Error kind given by various nom parsers
//!   Nom(ErrorKind),
//! }
//! ```
//!
//! It contains the input position and error code for each of those parsers.
//! It does not accumulate errors from the different branches of `alt`, it will
//! only contain errors from the last branch it tried.
//!
//! It can be used along with the `winnow::error::context` combinator to inform about
//! the parser chain:
//!
//! ```rust,ignore
//! # use winnow::error::context;
//! # use winnow::sequence::preceded;
//! # use winnow::character::char;
//! # use winnow::combinator::cut;
//! # use winnow::sequence::terminated;
//! # let parse_str = winnow::bytes::take_while1(|c| c == ' ');
//! # let i = " ";
//! context(
//!   "string",
//!   preceded('\"', cut(terminated(parse_str, '\"'))),
//! )(i);
//! ```
//!
//! It is not very usable if printed directly:
//!
//! ```rust,ignore
//! // parsed verbose: Err(
//! //   Failure(
//! //       VerboseError {
//! //           errors: [
//! //               (
//! //                   "1\"hello\" : \"world\"\n  }\n  } ",
//! //                   Char(
//! //                       '}',
//! //                   ),
//! //               ),
//! //               (
//! //                   "{ 1\"hello\" : \"world\"\n  }\n  } ",
//! //                   Context(
//! //                       "map",
//! //                   ),
//! //               ),
//! //               (
//! //                   "{ \"a\"\t: 42,\n  \"b\": [ \"x\", \"y\", 12 ] ,\n  \"c\": { 1\"hello\" : \"world\"\n  }\n  } ",
//! //                   Context(
//! //                       "map",
//! //                   ),
//! //               ),
//! //           ],
//! //       },
//! //   ),
//! // )
//! println!("parsed verbose: {:#?}", json::<VerboseError<&str>>(data));
//! ```
//!
//! But by looking at the original input and the chain of errors, we can build
//! a more user friendly error message. The `winnow::error::convert_error` function
//! can build such a message.
//!
//! ```rust,ignore
//! let e = json::<VerboseError<&str>>(data).finish().err().unwrap();
//! // here we use the `convert_error` function, to transform a `VerboseError<&str>`
//! // into a printable trace.
//! //
//! // This will print:
//! // verbose errors - `json::<VerboseError<&str>>(data)`:
//! // 0: at line 2:
//! //   "c": { 1"hello" : "world"
//! //          ^
//! // expected '}', found 1
//! //
//! // 1: at line 2, in map:
//! //   "c": { 1"hello" : "world"
//! //        ^
//! //
//! // 2: at line 0, in map:
//! //   { "a" : 42,
//! //   ^
//! println!(
//!   "verbose errors - `json::<VerboseError<&str>>(data)`:\n{}",
//!   convert_error(data, e)
//! );
//! ```
//!
//! Note that `VerboseError` and `convert_error` are meant as a starting point for
//! language errors, but that they cannot cover all use cases. So a custom
//! `convert_error` function should probably be written.
//!
//! ### Improving usability: nom_locate and nom-supreme
//!
//! These crates were developed to improve the user experience when writing nom
//! parsers.
//!
//! #### nom_locate
//!
//! [nom_locate](https://docs.rs/nom_locate/) wraps the input data in a `Span`
//! type that can be understood by nom parsers. That type provides location
//! information, like line and column.
//!
//! #### nom-supreme
//!
//! [nom-supreme](https://docs.rs/nom-supreme/) provides the `ErrorTree<I>` error
//! type, that provides the same chain of parser errors as `VerboseError`, but also
//! accumulates errors from the various branches tried by `alt`.
//!
//! With this error type, you can explore everything that has been tried by the
//! parser.
//!
//! ## The `ParseError` trait
//!
//! If those error types are not enough, we can define our own, by implementing
//! the `ParseError<I>` trait. All nom combinators are generic over that trait
//! for their errors, so we only need to define it in the parser result type,
//! and it will be used everywhere.
//!
//! ```rust
//! # use winnow::error::ErrorKind;
//! pub trait ParseError<I>: Sized {
//!     /// Creates an error from the input position and an [ErrorKind]
//!     fn from_error_kind(input: I, kind: ErrorKind) -> Self;
//!
//!     /// Combines an existing error with a new one created from the input
//!     /// position and an [ErrorKind]. This is useful when backtracking
//!     /// through a parse tree, accumulating error context on the way
//!     fn append(input: I, kind: ErrorKind, other: Self) -> Self;
//!
//!     /// Combines two existing errors. This function is used to compare errors
//!     /// generated in various branches of `alt`
//!     fn or(self, other: Self) -> Self {
//!         other
//!     }
//! }
//! ```
//!
//! Any error type has to implement that trait, that requires ways to build an
//! error:
//! - `from_error_kind`: From the input position and the `ErrorKind` enum that indicates in which parser we got an error
//! - `append`: Allows the creation of a chain of errors as we backtrack through the parser tree (various combinators will add more context)
//! - `from_char`: Creates an error that indicates which character we were expecting
//! - `or`: In combinators like `alt`, allows choosing between errors from various branches (or accumulating them)
//!
//! We can also implement the `ContextError` trait to support the `context()`
//! combinator used by `VerboseError<I>`:
//!
//! ```rust
//! pub trait ContextError<I, C>: Sized {
//!     fn add_context(_input: I, _ctx: C, other: Self) -> Self {
//!         other
//!     }
//! }
//! ```
//!
//! And there is also the `FromExternalError<I, E>` used by `map_res` to wrap
//! errors returned by other functions:
//!
//! ```rust
//! # use winnow::error::ErrorKind;
//! pub trait FromExternalError<I, ExternalError> {
//!   fn from_external_error(input: I, kind: ErrorKind, e: ExternalError) -> Self;
//! }
//! ```
//!
//! ### Example usage
//!
//! Let's define a debugging error type, that will print something every time an
//! error is generated. This will give us a good insight into what the parser tried.
//! Since errors can be combined with each other, we want it to keep some info on
//! the error that was just returned. We'll just store that in a string:
//!
//! ```rust
//! struct DebugError {
//!     message: String,
//! }
//! ```
//!
//! Now let's implement `ParseError` and `ContextError` on it:
//!
//! ```rust
//! # use winnow::error::ParseError;
//! # use winnow::error::ErrorKind;
//! # use winnow::error::ContextError;
//! # struct DebugError {
//! #     message: String,
//! # }
//! impl ParseError<&str> for DebugError {
//!     // on one line, we show the error code and the input that caused it
//!     fn from_error_kind(input: &str, kind: ErrorKind) -> Self {
//!         let message = format!("{:?}:\t{:?}\n", kind, input);
//!         println!("{}", message);
//!         DebugError { message }
//!     }
//!
//!     // if combining multiple errors, we show them one after the other
//!     fn append(input: &str, kind: ErrorKind, other: Self) -> Self {
//!         let message = format!("{}{:?}:\t{:?}\n", other.message, kind, input);
//!         println!("{}", message);
//!         DebugError { message }
//!     }
//!
//!     fn or(self, other: Self) -> Self {
//!         let message = format!("{}\tOR\n{}\n", self.message, other.message);
//!         println!("{}", message);
//!         DebugError { message }
//!     }
//! }
//!
//! impl ContextError<&str, &'static str> for DebugError {
//!     fn add_context(input: &str, ctx: &'static str, other: Self) -> Self {
//!         let message = format!("{}\"{}\":\t{:?}\n", other.message, ctx, input);
//!         println!("{}", message);
//!         DebugError { message }
//!     }
//! }
//! ```
//!
//! So when calling our JSON parser with this error type, we will get a trace
//! of all the times a parser stoppped and backtracked:
//!
//! ```rust,ignore
//! println!("debug: {:#?}", root::<DebugError>(data));
//! ```
//!
//! ```text
//! AlphaNumeric:   "\"\t: 42,\n  \"b\": [ \"x\", \"y\", 12 ] ,\n  \"c\": { 1\"hello\" : \"world\"\n  }\n  } "
//!
//! '{':    "42,\n  \"b\": [ \"x\", \"y\", 12 ] ,\n  \"c\": { 1\"hello\" : \"world\"\n  }\n  } "
//!
//! '{':    "42,\n  \"b\": [ \"x\", \"y\", 12 ] ,\n  \"c\": { 1\"hello\" : \"world\"\n  }\n  } "
//! "map":  "42,\n  \"b\": [ \"x\", \"y\", 12 ] ,\n  \"c\": { 1\"hello\" : \"world\"\n  }\n  } "
//!
//! [..]
//!
//! AlphaNumeric:   "\": { 1\"hello\" : \"world\"\n  }\n  } "
//!
//! '"':    "1\"hello\" : \"world\"\n  }\n  } "
//!
//! '"':    "1\"hello\" : \"world\"\n  }\n  } "
//! "string":       "1\"hello\" : \"world\"\n  }\n  } "
//!
//! '}':    "1\"hello\" : \"world\"\n  }\n  } "
//!
//! '}':    "1\"hello\" : \"world\"\n  }\n  } "
//! "map":  "{ 1\"hello\" : \"world\"\n  }\n  } "
//!
//! '}':    "1\"hello\" : \"world\"\n  }\n  } "
//! "map":  "{ 1\"hello\" : \"world\"\n  }\n  } "
//! "map":  "{ \"a\"\t: 42,\n  \"b\": [ \"x\", \"y\", 12 ] ,\n  \"c\": { 1\"hello\" : \"world\"\n  }\n  } "
//!
//! debug: Err(
//!     Failure(
//!         DebugError {
//!             message: "'}':\t\"1\\\"hello\\\" : \\\"world\\\"\\n  }\\n  } \"\n\"map\":\t\"{ 1\\\"hello\\\" : \\\"world
//! \\"\\n  }\\n  } \"\n\"map\":\t\"{ \\\"a\\\"\\t: 42,\\n  \\\"b\\\": [ \\\"x\\\", \\\"y\\\", 12 ] ,\\n  \\\"c\\\": { 1\
//! \"hello\\\" : \\\"world\\\"\\n  }\\n  } \"\n",
//!         },
//!     ),
//! )
//! ```
//!
//! Here we can see that when parsing `{ 1\"hello\" : \"world\"\n  }\n  }`, after
//! getting past the initial `{`, we tried:
//! - parsing a `"` because we're expecting a key name, and that parser was part of the
//! "string" parser
//! - parsing a `}` because the map might be empty. When this fails, we backtrack,
//! through 2 recursive map parsers:
//!
//! ```text
//! '}':    "1\"hello\" : \"world\"\n  }\n  } "
//! "map":  "{ 1\"hello\" : \"world\"\n  }\n  } "
//! "map":  "{ \"a\"\t: 42,\n  \"b\": [ \"x\", \"y\", 12 ] ,\n  \"c\": { 1\"hello\" : \"world\"\n  }\n  } "
//! ```
//!
//! ## Debugging parsers
//!
//! While you are writing your parsers, you will sometimes need to follow
//! which part of the parser sees which part of the input.
//!
//! To that end, nom provides the `dbg_err` function that will observe
//! a parser's input and output, and print a hexdump of the input if there was an
//! error. Here is what it could return:
//!
#![cfg_attr(feature = "std", doc = "```")]
#![cfg_attr(not(feature = "std"), doc = "```ignore")]
//! use winnow::prelude::*;
//! # use winnow::bytes::tag;
//! fn f(i: &[u8]) -> IResult<&[u8], &[u8]> {
//!     tag("abcd").dbg_err("tag").parse(i)
//! }
//!
//! let a = &b"efghijkl"[..];
//!
//! // Will print the following message:
//! // tag: Error(Error(Error { input: [101, 102, 103, 104, 105, 106, 107, 108], code: Tag })) at:
//! // 00000000        65 66 67 68 69 6a 6b 6c         efghijkl
//! f(a);
//! ```
//!
//! You can go further with the [nom-trace crate](https://github.com/rust-bakery/nom-trace)

use crate::lib::std::fmt;
use crate::Parser;

/// This trait must be implemented by the error type of a nom parser.
///
/// There are already implementations of it for `(Input, ErrorKind)`
/// and `VerboseError<Input>`.
///
/// It provides methods to create an error from some combinators,
/// and combine existing errors in combinators like `alt`.
pub trait ParseError<I>: Sized {
  /// Creates an error from the input position and an [ErrorKind]
  fn from_error_kind(input: I, kind: ErrorKind) -> Self;

  /// Combines an existing error with a new one created from the input
  /// position and an [ErrorKind]. This is useful when backtracking
  /// through a parse tree, accumulating error context on the way
  fn append(input: I, kind: ErrorKind, other: Self) -> Self;

  /// Creates an error from an input position and an expected character
  #[deprecated(since = "8.0.0", note = "Replaced with `ContextError`")]
  fn from_char(input: I, _: char) -> Self {
    Self::from_error_kind(input, ErrorKind::Char)
  }

  /// Combines two existing errors. This function is used to compare errors
  /// generated in various branches of `alt`.
  fn or(self, other: Self) -> Self {
    other
  }
}

/// This trait is required by the `context` combinator to add a static string
/// to an existing error
pub trait ContextError<I, C>: Sized {
  /// Creates a new error from an input position, a static string and an existing error.
  /// This is used mainly in the [context] combinator, to add user friendly information
  /// to errors when backtracking through a parse tree
  fn add_context(_input: I, _ctx: C, other: Self) -> Self {
    other
  }
}

/// This trait is required by the `map_res` combinator to integrate
/// error types from external functions, like [std::str::FromStr]
pub trait FromExternalError<I, E> {
  /// Creates a new error from an input position, an [ErrorKind] indicating the
  /// wrapping parser, and an external error
  fn from_external_error(input: I, kind: ErrorKind, e: E) -> Self;
}

/// default error type, only contains the error' location and code
#[derive(Debug, Eq, PartialEq)]
pub struct Error<I> {
  /// position of the error in the input data
  pub input: I,
  /// nom error code
  pub code: ErrorKind,
}

impl<I> Error<I> {
  /// creates a new basic error
  pub fn new(input: I, code: ErrorKind) -> Error<I> {
    Error { input, code }
  }
}

impl<I> ParseError<I> for Error<I> {
  fn from_error_kind(input: I, kind: ErrorKind) -> Self {
    Error { input, code: kind }
  }

  fn append(_: I, _: ErrorKind, other: Self) -> Self {
    other
  }
}

impl<I, C> ContextError<I, C> for Error<I> {}

impl<I, E> FromExternalError<I, E> for Error<I> {
  /// Create a new error from an input position and an external error
  fn from_external_error(input: I, kind: ErrorKind, _e: E) -> Self {
    Error { input, code: kind }
  }
}

/// The Display implementation allows the std::error::Error implementation
impl<I: fmt::Display> fmt::Display for Error<I> {
  fn fmt(&self, f: &mut fmt::Formatter<'_>) -> fmt::Result {
    write!(f, "error {:?} at: {}", self.code, self.input)
  }
}

#[cfg(feature = "std")]
impl<I: fmt::Debug + fmt::Display> std::error::Error for Error<I> {}

// for backward compatibility, keep those trait implementations
// for the previously used error type
impl<I> ParseError<I> for (I, ErrorKind) {
  fn from_error_kind(input: I, kind: ErrorKind) -> Self {
    (input, kind)
  }

  fn append(_: I, _: ErrorKind, other: Self) -> Self {
    other
  }
}

impl<I, C> ContextError<I, C> for (I, ErrorKind) {}

impl<I, E> FromExternalError<I, E> for (I, ErrorKind) {
  fn from_external_error(input: I, kind: ErrorKind, _e: E) -> Self {
    (input, kind)
  }
}

impl<I> ParseError<I> for () {
  fn from_error_kind(_: I, _: ErrorKind) -> Self {}

  fn append(_: I, _: ErrorKind, _: Self) -> Self {}
}

impl<I, C> ContextError<I, C> for () {}

impl<I, E> FromExternalError<I, E> for () {
  fn from_external_error(_input: I, _kind: ErrorKind, _e: E) -> Self {}
}

/// Creates an error from the input position and an [ErrorKind]
#[deprecated(since = "8.0.0", note = "Replaced with `ParseError::from_error_kind`")]
pub fn make_error<I, E: ParseError<I>>(input: I, kind: ErrorKind) -> E {
  E::from_error_kind(input, kind)
}

/// Combines an existing error with a new one created from the input
/// position and an [ErrorKind]. This is useful when backtracking
/// through a parse tree, accumulating error context on the way
#[deprecated(since = "8.0.0", note = "Replaced with `ParseError::append`")]
pub fn append_error<I, E: ParseError<I>>(input: I, kind: ErrorKind, other: E) -> E {
  E::append(input, kind, other)
}

/// This error type accumulates errors and their position when backtracking
/// through a parse tree. With some post processing (cf `examples/json.rs`),
/// it can be used to display user friendly error messages
#[cfg(feature = "alloc")]
<<<<<<< HEAD
#[derive(Clone, Debug, PartialEq)]
=======
#[cfg_attr(feature = "docsrs", doc(cfg(feature = "alloc")))]
#[derive(Clone, Debug, Eq, PartialEq)]
>>>>>>> f08b5e2b
pub struct VerboseError<I> {
  /// List of errors accumulated by `VerboseError`, containing the affected
  /// part of input data, and some context
  pub errors: crate::lib::std::vec::Vec<(I, VerboseErrorKind)>,
}

#[cfg(feature = "alloc")]
<<<<<<< HEAD
#[derive(Clone, Debug, PartialEq)]
=======
#[cfg_attr(feature = "docsrs", doc(cfg(feature = "alloc")))]
#[derive(Clone, Debug, Eq, PartialEq)]
>>>>>>> f08b5e2b
/// Error context for `VerboseError`
pub enum VerboseErrorKind {
  /// Static string added by the `context` function
  Context(&'static str),
  /// Error kind given by various nom parsers
  Nom(ErrorKind),
}

#[cfg(feature = "alloc")]
impl<I> ParseError<I> for VerboseError<I> {
  fn from_error_kind(input: I, kind: ErrorKind) -> Self {
    VerboseError {
      errors: vec![(input, VerboseErrorKind::Nom(kind))],
    }
  }

  fn append(input: I, kind: ErrorKind, mut other: Self) -> Self {
    other.errors.push((input, VerboseErrorKind::Nom(kind)));
    other
  }
}

#[cfg(feature = "alloc")]
impl<I> ContextError<I, &'static str> for VerboseError<I> {
  fn add_context(input: I, ctx: &'static str, mut other: Self) -> Self {
    other.errors.push((input, VerboseErrorKind::Context(ctx)));
    other
  }
}

#[cfg(feature = "alloc")]
impl<I, E> FromExternalError<I, E> for VerboseError<I> {
  /// Create a new error from an input position and an external error
  fn from_external_error(input: I, kind: ErrorKind, _e: E) -> Self {
    Self::from_error_kind(input, kind)
  }
}

#[cfg(feature = "alloc")]
impl<I: fmt::Display> fmt::Display for VerboseError<I> {
  fn fmt(&self, f: &mut fmt::Formatter<'_>) -> fmt::Result {
    writeln!(f, "Parse error:")?;
    for (input, error) in &self.errors {
      match error {
        VerboseErrorKind::Nom(e) => writeln!(f, "{:?} at: {}", e, input)?,
        VerboseErrorKind::Context(s) => writeln!(f, "in section '{}', at: {}", s, input)?,
      }
    }

    Ok(())
  }
}

#[cfg(feature = "std")]
impl<I: fmt::Debug + fmt::Display> std::error::Error for VerboseError<I> {}

use crate::{Err, IResult};

/// Create a new error from an input position, a static string and an existing error.
/// This is used mainly in the [context] combinator, to add user friendly information
/// to errors when backtracking through a parse tree
///
/// **WARNING:** Deprecated, replaced with [`Parser::context`]
#[deprecated(since = "8.0.0", note = "Replaced with `Parser::context")]
pub fn context<I: Clone, E: ContextError<I, &'static str>, F, O>(
  context: &'static str,
  mut f: F,
) -> impl FnMut(I) -> IResult<I, O, E>
where
  F: Parser<I, O, E>,
{
  move |i: I| match f.parse(i.clone()) {
    Ok(o) => Ok(o),
    Err(Err::Incomplete(i)) => Err(Err::Incomplete(i)),
    Err(Err::Error(e)) => Err(Err::Error(E::add_context(i, context, e))),
    Err(Err::Failure(e)) => Err(Err::Failure(E::add_context(i, context, e))),
  }
}

/// Implementation of [`Parser::context`]
#[cfg_attr(nightly, warn(rustdoc::missing_doc_code_examples))]
pub struct Context<F, O, C: Clone> {
  f: F,
  context: C,
  phantom: core::marker::PhantomData<O>,
}

impl<F, O, C: Clone> Context<F, O, C> {
  pub(crate) fn new(f: F, context: C) -> Self {
    Self {
      f,
      context,
      phantom: Default::default(),
    }
  }
}

impl<I, O, E, F: Parser<I, O, E>, C> Parser<I, O, E> for Context<F, O, C>
where
  I: Clone,
  C: Clone,
  E: ContextError<I, C>,
  F: Parser<I, O, E>,
{
  fn parse(&mut self, i: I) -> IResult<I, O, E> {
    match (self.f).parse(i.clone()) {
      Ok(o) => Ok(o),
      Err(Err::Incomplete(i)) => Err(Err::Incomplete(i)),
      Err(Err::Error(e)) => Err(Err::Error(E::add_context(i, self.context.clone(), e))),
      Err(Err::Failure(e)) => Err(Err::Failure(E::add_context(i, self.context.clone(), e))),
    }
  }
}

/// Transforms a `VerboseError` into a trace with input position information
#[cfg(feature = "alloc")]
pub fn convert_error<I: core::ops::Deref<Target = str>>(
  input: I,
  e: VerboseError<I>,
) -> crate::lib::std::string::String {
  use crate::input::Offset;
  use crate::lib::std::fmt::Write;

  let mut result = crate::lib::std::string::String::new();

  for (i, (substring, kind)) in e.errors.iter().enumerate() {
    let offset = input.offset(substring);

    if input.is_empty() {
      match kind {
        VerboseErrorKind::Context(s) => write!(&mut result, "{}: in {}, got empty input\n\n", i, s),
        VerboseErrorKind::Nom(e) => write!(&mut result, "{}: in {:?}, got empty input\n\n", i, e),
      }
    } else {
      let prefix = &input.as_bytes()[..offset];

      // Count the number of newlines in the first `offset` bytes of input
      let line_number = prefix.iter().filter(|&&b| b == b'\n').count() + 1;

      // Find the line that includes the subslice:
      // Find the *last* newline before the substring starts
      let line_begin = prefix
        .iter()
        .rev()
        .position(|&b| b == b'\n')
        .map(|pos| offset - pos)
        .unwrap_or(0);

      // Find the full line after that newline
      let line = input[line_begin..]
        .lines()
        .next()
        .unwrap_or(&input[line_begin..])
        .trim_end();

      // The (1-indexed) column number is the offset of our substring into that line
      let column_number = line.offset(substring) + 1;

      match kind {
        VerboseErrorKind::Context(s) => write!(
          &mut result,
          "{i}: at line {line_number}, in {context}:\n\
             {line}\n\
             {caret:>column$}\n\n",
          i = i,
          line_number = line_number,
          context = s,
          line = line,
          caret = '^',
          column = column_number,
        ),
        VerboseErrorKind::Nom(e) => write!(
          &mut result,
          "{i}: at line {line_number}, in {nom_err:?}:\n\
             {line}\n\
             {caret:>column$}\n\n",
          i = i,
          line_number = line_number,
          nom_err = e,
          line = line,
          caret = '^',
          column = column_number,
        ),
      }
    }
    // Because `write!` to a `String` is infallible, this `unwrap` is fine.
    .unwrap();
  }

  result
}

/// Indicates which parser returned an error
#[rustfmt::skip]
#[derive(Debug,PartialEq,Eq,Hash,Clone,Copy)]
#[allow(deprecated,missing_docs)]
pub enum ErrorKind {
  Tag,
  MapRes,
  MapOpt,
  Alt,
  IsNot,
  IsA,
  SeparatedList,
  SeparatedNonEmptyList,
  Many0,
  Many1,
  ManyTill,
  Count,
  TakeUntil,
  LengthValue,
  TagClosure,
  Alpha,
  Digit,
  HexDigit,
  OctDigit,
  AlphaNumeric,
  Space,
  MultiSpace,
  LengthValueFn,
  Eof,
  Switch,
  TagBits,
  OneOf,
  NoneOf,
  Char,
  CrLf,
  RegexpMatch,
  RegexpMatches,
  RegexpFind,
  RegexpCapture,
  RegexpCaptures,
  TakeWhile1,
  Complete,
  Fix,
  Escaped,
  EscapedTransform,
  NonEmpty,
  ManyMN,
  Not,
  Permutation,
  Verify,
  TakeTill1,
  TakeWhileMN,
  TooLarge,
  Many0Count,
  Many1Count,
  Float,
  Satisfy,
  Fail,
}

impl ErrorKind {
  #[rustfmt::skip]
  #[allow(deprecated)]
  /// Converts an ErrorKind to a text description
  pub fn description(&self) -> &str {
    match *self {
      ErrorKind::Tag                       => "Tag",
      ErrorKind::MapRes                    => "Map on Result",
      ErrorKind::MapOpt                    => "Map on Option",
      ErrorKind::Alt                       => "Alternative",
      ErrorKind::IsNot                     => "IsNot",
      ErrorKind::IsA                       => "IsA",
      ErrorKind::SeparatedList             => "Separated list",
      ErrorKind::SeparatedNonEmptyList     => "Separated non empty list",
      ErrorKind::Many0                     => "Many0",
      ErrorKind::Many1                     => "Many1",
      ErrorKind::Count                     => "Count",
      ErrorKind::TakeUntil                 => "Take until",
      ErrorKind::LengthValue               => "Length followed by value",
      ErrorKind::TagClosure                => "Tag closure",
      ErrorKind::Alpha                     => "Alphabetic",
      ErrorKind::Digit                     => "Digit",
      ErrorKind::AlphaNumeric              => "AlphaNumeric",
      ErrorKind::Space                     => "Space",
      ErrorKind::MultiSpace                => "Multiple spaces",
      ErrorKind::LengthValueFn             => "LengthValueFn",
      ErrorKind::Eof                       => "End of file",
      ErrorKind::Switch                    => "Switch",
      ErrorKind::TagBits                   => "Tag on bitstream",
      ErrorKind::OneOf                     => "OneOf",
      ErrorKind::NoneOf                    => "NoneOf",
      ErrorKind::Char                      => "Char",
      ErrorKind::CrLf                      => "CrLf",
      ErrorKind::RegexpMatch               => "RegexpMatch",
      ErrorKind::RegexpMatches             => "RegexpMatches",
      ErrorKind::RegexpFind                => "RegexpFind",
      ErrorKind::RegexpCapture             => "RegexpCapture",
      ErrorKind::RegexpCaptures            => "RegexpCaptures",
      ErrorKind::TakeWhile1                => "TakeWhile1",
      ErrorKind::Complete                  => "Complete",
      ErrorKind::Fix                       => "Fix",
      ErrorKind::Escaped                   => "Escaped",
      ErrorKind::EscapedTransform          => "EscapedTransform",
      ErrorKind::NonEmpty                  => "NonEmpty",
      ErrorKind::ManyMN                    => "Many(m, n)",
      ErrorKind::HexDigit                  => "Hexadecimal Digit",
      ErrorKind::OctDigit                  => "Octal digit",
      ErrorKind::Not                       => "Negation",
      ErrorKind::Permutation               => "Permutation",
      ErrorKind::ManyTill                  => "ManyTill",
      ErrorKind::Verify                    => "predicate verification",
      ErrorKind::TakeTill1                 => "TakeTill1",
      ErrorKind::TakeWhileMN               => "TakeWhileMN",
      ErrorKind::TooLarge                  => "Needed data size is too large",
      ErrorKind::Many0Count                => "Count occurrence of >=0 patterns",
      ErrorKind::Many1Count                => "Count occurrence of >=1 patterns",
      ErrorKind::Float                     => "Float",
      ErrorKind::Satisfy                   => "Satisfy",
      ErrorKind::Fail                      => "Fail",
    }
  }
}

/// Creates a parse error from a [`ErrorKind`]
/// and the position in the input
#[allow(unused_variables)]
#[macro_export(local_inner_macros)]
macro_rules! error_position(
  ($input:expr, $code:expr) => ({
    $crate::error::ParseError::from_error_kind($input, $code)
  });
);

/// Creates a parse error from a [`ErrorKind`],
/// the position in the input and the next error in
/// the parsing tree
#[allow(unused_variables)]
#[macro_export(local_inner_macros)]
macro_rules! error_node_position(
  ($input:expr, $code:expr, $next:expr) => ({
    $crate::error::ParseError::append($input, $code, $next)
  });
);

/// Prints a message and the input if the parser fails.
///
/// The message prints the `Error` or `Incomplete`
/// and the parser's calling code.
///
/// It also displays the input in hexdump format
///
/// **WARNING:** Deprecated, replaced with [`Parser::dbg_err`]
///
/// ```rust
/// use winnow::{IResult, error::dbg_dmp, bytes::tag};
///
/// fn f(i: &[u8]) -> IResult<&[u8], &[u8]> {
///   dbg_dmp(tag("abcd"), "tag")(i)
/// }
///
///   let a = &b"efghijkl"[..];
///
/// // Will print the following message:
/// // Error(Position(0, [101, 102, 103, 104, 105, 106, 107, 108])) at l.5 by ' tag ! ( "abcd" ) '
/// // 00000000        65 66 67 68 69 6a 6b 6c         efghijkl
/// f(a);
/// ```
#[deprecated(since = "8.0.0", note = "Replaced with `Parser::dbg_err")]
#[cfg(feature = "std")]
pub fn dbg_dmp<'a, F, O, E: std::fmt::Debug>(
  f: F,
  context: &'static str,
) -> impl Fn(&'a [u8]) -> IResult<&'a [u8], O, E>
where
  F: Fn(&'a [u8]) -> IResult<&'a [u8], O, E>,
{
  use crate::input::HexDisplay;
  move |i: &'a [u8]| match f(i) {
    Err(e) => {
      println!("{}: Error({:?}) at:\n{}", context, e, i.to_hex(8));
      Err(e)
    }
    a => a,
  }
}

/// Implementation of [`Parser::dbg_err`]
#[cfg_attr(nightly, warn(rustdoc::missing_doc_code_examples))]
#[cfg(feature = "std")]
pub struct DbgErr<F, O, C> {
  f: F,
  context: C,
  phantom: core::marker::PhantomData<O>,
}

#[cfg(feature = "std")]
impl<F, O, C> DbgErr<F, O, C> {
  pub(crate) fn new(f: F, context: C) -> Self {
    Self {
      f,
      context,
      phantom: Default::default(),
    }
  }
}

#[cfg(feature = "std")]
impl<I, O, E, F: Parser<I, O, E>, C> Parser<I, O, E> for DbgErr<F, O, C>
where
  I: crate::input::AsBytes,
  I: Clone,
  E: std::fmt::Debug,
  F: Parser<I, O, E>,
  C: std::fmt::Display,
{
  fn parse(&mut self, input: I) -> IResult<I, O, E> {
    use crate::input::HexDisplay;
    let i = input.clone();
    match self.f.parse(i) {
      Err(e) => {
        let input = input.as_bytes();
        eprintln!("{}: Error({:?}) at:\n{}", self.context, e, input.to_hex(8));
        Err(e)
      }
      a => a,
    }
  }
}

#[cfg(test)]
#[cfg(feature = "alloc")]
mod tests {
  use super::*;
  use crate::bytes::one_of;

  #[test]
  fn convert_error_panic() {
    let input = "";

    let _result: IResult<_, _, VerboseError<&str>> = one_of('x')(input);
  }
}<|MERGE_RESOLUTION|>--- conflicted
+++ resolved
@@ -612,12 +612,7 @@
 /// through a parse tree. With some post processing (cf `examples/json.rs`),
 /// it can be used to display user friendly error messages
 #[cfg(feature = "alloc")]
-<<<<<<< HEAD
-#[derive(Clone, Debug, PartialEq)]
-=======
-#[cfg_attr(feature = "docsrs", doc(cfg(feature = "alloc")))]
 #[derive(Clone, Debug, Eq, PartialEq)]
->>>>>>> f08b5e2b
 pub struct VerboseError<I> {
   /// List of errors accumulated by `VerboseError`, containing the affected
   /// part of input data, and some context
@@ -625,12 +620,7 @@
 }
 
 #[cfg(feature = "alloc")]
-<<<<<<< HEAD
-#[derive(Clone, Debug, PartialEq)]
-=======
-#[cfg_attr(feature = "docsrs", doc(cfg(feature = "alloc")))]
 #[derive(Clone, Debug, Eq, PartialEq)]
->>>>>>> f08b5e2b
 /// Error context for `VerboseError`
 pub enum VerboseErrorKind {
   /// Static string added by the `context` function
