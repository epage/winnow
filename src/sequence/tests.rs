use super::*;
use crate::bytes::{tag, take};
use crate::error::{Error, ErrorKind};
use crate::input::Streaming;
use crate::number::be_u16;
use crate::{Err, IResult, Needed};

#[test]
fn single_element_tuples() {
  #![allow(deprecated)]
  use crate::character::alpha1;
  use crate::{error::ErrorKind, Err};

  let mut parser = tuple((alpha1,));
  assert_eq!(parser("abc123def"), Ok(("123def", ("abc",))));
  assert_eq!(
    parser("123def"),
    Err(Err::Error(("123def", ErrorKind::Alpha)))
  );
}

#[derive(PartialEq, Eq, Debug)]
struct B {
  a: u8,
  b: u8,
}

#[derive(PartialEq, Eq, Debug)]
struct C {
  a: u8,
  b: Option<u8>,
}

#[test]
fn complete() {
  use crate::bytes::tag;
  fn err_test(i: &[u8]) -> IResult<&[u8], &[u8]> {
    let (i, _) = tag("ijkl")(i)?;
    tag("mnop")(i)
  }
  let a = &b"ijklmn"[..];

  let res_a = err_test(a);
  assert_eq!(
    res_a,
    Err(Err::Error(error_position!(&b"mn"[..], ErrorKind::Tag)))
  );
}

#[test]
fn pair_test() {
  #![allow(deprecated)]
  fn pair_abc_def(i: Streaming<&[u8]>) -> IResult<Streaming<&[u8]>, (&[u8], &[u8])> {
    pair(tag("abc"), tag("def"))(i)
  }

  assert_eq!(
    pair_abc_def(Streaming(&b"abcdefghijkl"[..])),
    Ok((Streaming(&b"ghijkl"[..]), (&b"abc"[..], &b"def"[..])))
  );
  assert_eq!(
    pair_abc_def(Streaming(&b"ab"[..])),
    Err(Err::Incomplete(Needed::new(1)))
  );
  assert_eq!(
    pair_abc_def(Streaming(&b"abcd"[..])),
    Err(Err::Incomplete(Needed::new(2)))
  );
  assert_eq!(
    pair_abc_def(Streaming(&b"xxx"[..])),
    Err(Err::Error(error_position!(
      Streaming(&b"xxx"[..]),
      ErrorKind::Tag
    )))
  );
  assert_eq!(
    pair_abc_def(Streaming(&b"xxxdef"[..])),
    Err(Err::Error(error_position!(
      Streaming(&b"xxxdef"[..]),
      ErrorKind::Tag
    )))
  );
  assert_eq!(
    pair_abc_def(Streaming(&b"abcxxx"[..])),
    Err(Err::Error(error_position!(
      Streaming(&b"xxx"[..]),
      ErrorKind::Tag
    )))
  );
}

#[test]
fn separated_pair_test() {
  fn sep_pair_abc_def(i: Streaming<&[u8]>) -> IResult<Streaming<&[u8]>, (&[u8], &[u8])> {
    separated_pair(tag("abc"), tag(","), tag("def"))(i)
  }

  assert_eq!(
    sep_pair_abc_def(Streaming(&b"abc,defghijkl"[..])),
    Ok((Streaming(&b"ghijkl"[..]), (&b"abc"[..], &b"def"[..])))
  );
  assert_eq!(
    sep_pair_abc_def(Streaming(&b"ab"[..])),
    Err(Err::Incomplete(Needed::new(1)))
  );
  assert_eq!(
    sep_pair_abc_def(Streaming(&b"abc,d"[..])),
    Err(Err::Incomplete(Needed::new(2)))
  );
  assert_eq!(
    sep_pair_abc_def(Streaming(&b"xxx"[..])),
    Err(Err::Error(error_position!(
      Streaming(&b"xxx"[..]),
      ErrorKind::Tag
    )))
  );
  assert_eq!(
    sep_pair_abc_def(Streaming(&b"xxx,def"[..])),
    Err(Err::Error(error_position!(
      Streaming(&b"xxx,def"[..]),
      ErrorKind::Tag
    )))
  );
  assert_eq!(
    sep_pair_abc_def(Streaming(&b"abc,xxx"[..])),
    Err(Err::Error(error_position!(
      Streaming(&b"xxx"[..]),
      ErrorKind::Tag
    )))
  );
}

#[test]
fn preceded_test() {
  fn preceded_abcd_efgh(i: Streaming<&[u8]>) -> IResult<Streaming<&[u8]>, &[u8]> {
    preceded(tag("abcd"), tag("efgh"))(i)
  }

  assert_eq!(
    preceded_abcd_efgh(Streaming(&b"abcdefghijkl"[..])),
    Ok((Streaming(&b"ijkl"[..]), &b"efgh"[..]))
  );
  assert_eq!(
    preceded_abcd_efgh(Streaming(&b"ab"[..])),
    Err(Err::Incomplete(Needed::new(2)))
  );
  assert_eq!(
    preceded_abcd_efgh(Streaming(&b"abcde"[..])),
    Err(Err::Incomplete(Needed::new(3)))
  );
  assert_eq!(
    preceded_abcd_efgh(Streaming(&b"xxx"[..])),
    Err(Err::Error(error_position!(
      Streaming(&b"xxx"[..]),
      ErrorKind::Tag
    )))
  );
  assert_eq!(
    preceded_abcd_efgh(Streaming(&b"xxxxdef"[..])),
    Err(Err::Error(error_position!(
      Streaming(&b"xxxxdef"[..]),
      ErrorKind::Tag
    )))
  );
  assert_eq!(
    preceded_abcd_efgh(Streaming(&b"abcdxxx"[..])),
    Err(Err::Error(error_position!(
      Streaming(&b"xxx"[..]),
      ErrorKind::Tag
    )))
  );
}

#[test]
fn terminated_test() {
  fn terminated_abcd_efgh(i: Streaming<&[u8]>) -> IResult<Streaming<&[u8]>, &[u8]> {
    terminated(tag("abcd"), tag("efgh"))(i)
  }

  assert_eq!(
    terminated_abcd_efgh(Streaming(&b"abcdefghijkl"[..])),
    Ok((Streaming(&b"ijkl"[..]), &b"abcd"[..]))
  );
  assert_eq!(
    terminated_abcd_efgh(Streaming(&b"ab"[..])),
    Err(Err::Incomplete(Needed::new(2)))
  );
  assert_eq!(
    terminated_abcd_efgh(Streaming(&b"abcde"[..])),
    Err(Err::Incomplete(Needed::new(3)))
  );
  assert_eq!(
    terminated_abcd_efgh(Streaming(&b"xxx"[..])),
    Err(Err::Error(error_position!(
      Streaming(&b"xxx"[..]),
      ErrorKind::Tag
    )))
  );
  assert_eq!(
    terminated_abcd_efgh(Streaming(&b"xxxxdef"[..])),
    Err(Err::Error(error_position!(
      Streaming(&b"xxxxdef"[..]),
      ErrorKind::Tag
    )))
  );
  assert_eq!(
    terminated_abcd_efgh(Streaming(&b"abcdxxxx"[..])),
    Err(Err::Error(error_position!(
      Streaming(&b"xxxx"[..]),
      ErrorKind::Tag
    )))
  );
}

#[test]
fn delimited_test() {
  fn delimited_abc_def_ghi(i: Streaming<&[u8]>) -> IResult<Streaming<&[u8]>, &[u8]> {
    delimited(tag("abc"), tag("def"), tag("ghi"))(i)
  }

  assert_eq!(
    delimited_abc_def_ghi(Streaming(&b"abcdefghijkl"[..])),
    Ok((Streaming(&b"jkl"[..]), &b"def"[..]))
  );
  assert_eq!(
    delimited_abc_def_ghi(Streaming(&b"ab"[..])),
    Err(Err::Incomplete(Needed::new(1)))
  );
  assert_eq!(
    delimited_abc_def_ghi(Streaming(&b"abcde"[..])),
    Err(Err::Incomplete(Needed::new(1)))
  );
  assert_eq!(
    delimited_abc_def_ghi(Streaming(&b"abcdefgh"[..])),
    Err(Err::Incomplete(Needed::new(1)))
  );
  assert_eq!(
    delimited_abc_def_ghi(Streaming(&b"xxx"[..])),
    Err(Err::Error(error_position!(
      Streaming(&b"xxx"[..]),
      ErrorKind::Tag
    )))
  );
  assert_eq!(
    delimited_abc_def_ghi(Streaming(&b"xxxdefghi"[..])),
    Err(Err::Error(error_position!(
      Streaming(&b"xxxdefghi"[..]),
      ErrorKind::Tag
    ),))
  );
  assert_eq!(
    delimited_abc_def_ghi(Streaming(&b"abcxxxghi"[..])),
    Err(Err::Error(error_position!(
      Streaming(&b"xxxghi"[..]),
      ErrorKind::Tag
    )))
  );
  assert_eq!(
    delimited_abc_def_ghi(Streaming(&b"abcdefxxx"[..])),
    Err(Err::Error(error_position!(
      Streaming(&b"xxx"[..]),
      ErrorKind::Tag
    )))
  );
}

#[test]
fn tuple_test() {
<<<<<<< HEAD
  #![allow(deprecated)]
  fn tuple_3(i: Streaming<&[u8]>) -> IResult<Streaming<&[u8]>, (u16, &[u8], &[u8])> {
=======
  #[allow(clippy::type_complexity)]
  fn tuple_3(i: &[u8]) -> IResult<&[u8], (u16, &[u8], &[u8])> {
>>>>>>> f08b5e2b
    tuple((be_u16, take(3u8), tag("fg")))(i)
  }

  assert_eq!(
    tuple_3(Streaming(&b"abcdefgh"[..])),
    Ok((Streaming(&b"h"[..]), (0x6162u16, &b"cde"[..], &b"fg"[..])))
  );
  assert_eq!(
    tuple_3(Streaming(&b"abcd"[..])),
    Err(Err::Incomplete(Needed::new(1)))
  );
  assert_eq!(
    tuple_3(Streaming(&b"abcde"[..])),
    Err(Err::Incomplete(Needed::new(2)))
  );
  assert_eq!(
    tuple_3(Streaming(&b"abcdejk"[..])),
    Err(Err::Error(error_position!(
      Streaming(&b"jk"[..]),
      ErrorKind::Tag
    )))
  );
}

#[test]
fn unit_type() {
  #![allow(deprecated)]
  assert_eq!(
    tuple::<&'static str, (), Error<&'static str>, ()>(())("abxsbsh"),
    Ok(("abxsbsh", ()))
  );
  assert_eq!(
    tuple::<&'static str, (), Error<&'static str>, ()>(())("sdfjakdsas"),
    Ok(("sdfjakdsas", ()))
  );
  assert_eq!(
    tuple::<&'static str, (), Error<&'static str>, ()>(())(""),
    Ok(("", ()))
  );
}<|MERGE_RESOLUTION|>--- conflicted
+++ resolved
@@ -266,13 +266,9 @@
 
 #[test]
 fn tuple_test() {
-<<<<<<< HEAD
   #![allow(deprecated)]
+  #[allow(clippy::type_complexity)]
   fn tuple_3(i: Streaming<&[u8]>) -> IResult<Streaming<&[u8]>, (u16, &[u8], &[u8])> {
-=======
-  #[allow(clippy::type_complexity)]
-  fn tuple_3(i: &[u8]) -> IResult<&[u8], (u16, &[u8], &[u8])> {
->>>>>>> f08b5e2b
     tuple((be_u16, take(3u8), tag("fg")))(i)
   }
 
