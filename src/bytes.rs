--- conflicted
+++ resolved
@@ -508,22 +508,9 @@
 /// `take_till!(T -> bool) => &[T] -> IResult<&[T], &[T]>`
 /// returns the longest list of bytes until the provided function succeeds
 ///
-<<<<<<< HEAD
-/// The argument is either a function `&[T] -> bool` or a macro returning a `bool`
-///
-/// # Example
-/// ```
-/// # #[macro_use] extern crate nom;
-/// # use nom::IResult::Done;
-/// # use nom::is_space;
-/// # fn main() {
-///  named!( word, take_till!( is_space ) );
-///
-///  let r = word(&b"Lorem Ipsum"[..]);
-///  assert_eq!(r, Done(&b" Ipsum"[..], &b"Lorem"[..]));
-=======
 /// The argument is either a function `&[T] -> bool` or a macro returning a `bool
 ///
+/// # Example
 /// ```
 /// # #[macro_use] extern crate nom;
 /// # fn main() {
@@ -533,7 +520,6 @@
 ///  assert_eq!(r, Ok((&b":efgh"[..], &b"abcd"[..])));
 ///  let r2 = till_colon(&b":abcdefgh"[..]); // empty match is allowed
 ///  assert_eq!(r2, Ok((&b":abcdefgh"[..], &b""[..])));
->>>>>>> 8700841f
 /// # }
 /// ```
 #[macro_export]
@@ -564,22 +550,7 @@
 ///
 /// The argument is either a function `&[T] -> bool` or a macro returning a `bool
 ///
-<<<<<<< HEAD
-/// # Example
-/// ```
-/// # #[macro_use] extern crate nom;
-/// # use nom::IResult::Done;
-/// # use nom::IResult::Error;
-/// # use nom::ErrorKind;
-/// # use nom::is_space;
-/// # fn main() {
-///  named!( word, take_till1!( is_space ) );
-///
-///  let r = word(&b"Lorem Ipsum"[..]);
-///  assert_eq!(r, Done(&b" Ipsum"[..], &b"Lorem"[..]));
-///  let r = word(&b" Ipsum"[..]);
-///  assert_eq!(r, Error(ErrorKind::TakeTill1));
-=======
+/// # Example
 /// ```
 /// # #[macro_use] extern crate nom;
 /// # use nom::{Err,ErrorKind};
@@ -591,7 +562,6 @@
 ///
 ///  let r2 = till1_colon(&b":abcdefgh"[..]); // empty match is error
 ///  assert_eq!(r2, Err(Err::Error(error_position!(ErrorKind::TakeTill1, &b":abcdefgh"[..]))));
->>>>>>> 8700841f
 /// # }
 /// ```
 #[macro_export]
