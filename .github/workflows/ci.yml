name: CI

permissions:
  contents: read

on:
  pull_request:
  push:
    branches:
    - main
    - v*-main

env:
  RUST_BACKTRACE: 1
  CARGO_TERM_COLOR: always
  CLICOLOR: 1

concurrency:
  group: "${{ github.workflow }}-${{ github.ref }}"
  cancel-in-progress: true

jobs:
  ci:
    permissions:
      contents: none
    name: CI
<<<<<<< HEAD
    needs: [test, miri, msrv, docs, rustfmt, clippy]
=======
    needs: [test, msrv, lockfile, docs, rustfmt, clippy]
>>>>>>> 181a2cf5
    runs-on: ubuntu-latest
    if: "always()"
    steps:
      - name: Failed
        run: exit 1
        if: "contains(needs.*.result, 'failure') || contains(needs.*.result, 'cancelled') || contains(needs.*.result, 'skipped')"
  test:
    name: Test
    strategy:
      matrix:
        os: ["ubuntu-latest", "windows-latest", "macos-14"]
        rust: ["stable"]
    continue-on-error: ${{ matrix.rust != 'stable' }}
    runs-on: ${{ matrix.os }}
    steps:
    - name: Checkout repository
      uses: actions/checkout@v4
    - name: Install Rust
      uses: dtolnay/rust-toolchain@stable
      with:
        toolchain: ${{ matrix.rust }}
    - uses: Swatinem/rust-cache@v2
    - uses: taiki-e/install-action@cargo-hack
    - name: Build
<<<<<<< HEAD
      run: cargo test --no-run --workspace --all-features
    - name: Default features
      run: cargo test --workspace
    - name: All features
      run: cargo test --workspace --all-features
    - name: No-default features
      run: cargo test --workspace --no-default-features
  miri:
    name: Miri
    runs-on: ubuntu-latest
    steps:
    - name: Checkout repository
      uses: actions/checkout@v3
    - name: Install Rust
      uses: dtolnay/rust-toolchain@stable
      with:
        toolchain: nightly
        components: miri
    - uses: Swatinem/rust-cache@v2
    # no-default features is a subset, not needed
    # all-features is `debug` which is extremely slow
    - name: Default features
      run: cargo miri test --workspace
  msrv:
    name: "Check MSRV: 1.64.0"
=======
      run: cargo test --workspace --no-run
    - name: Test
      run: cargo hack test --feature-powerset --workspace
  msrv:
    name: "Check MSRV"
>>>>>>> 181a2cf5
    runs-on: ubuntu-latest
    steps:
    - name: Checkout repository
      uses: actions/checkout@v4
    - name: Install Rust
      uses: dtolnay/rust-toolchain@stable
      with:
<<<<<<< HEAD
        toolchain: "1.64"  # MSRV
    - uses: Swatinem/rust-cache@v2
    - name: "winnow (core)"
      run: cargo check --all-targets --no-default-features
    - name: "winnow (alloc)"
      run: cargo check --all-targets --no-default-features --features alloc
    - name: "winnow (std)"
      run: cargo check --all-targets
=======
        toolchain: stable
    - uses: Swatinem/rust-cache@v2
    - uses: taiki-e/install-action@cargo-hack
>>>>>>> 181a2cf5
    - name: Default features
      run: cargo hack check --feature-powerset --locked --rust-version --ignore-private --workspace --all-targets
  lockfile:
    runs-on: ubuntu-latest
    steps:
    - name: Checkout repository
      uses: actions/checkout@v4
    - name: Install Rust
      uses: dtolnay/rust-toolchain@stable
      with:
        toolchain: stable
    - uses: Swatinem/rust-cache@v2
    - name: "Is lockfile updated?"
      run: cargo update --workspace --locked
  docs:
    name: Docs
    runs-on: ubuntu-latest
    steps:
    - name: Checkout repository
      uses: actions/checkout@v4
    - name: Install Rust
      uses: dtolnay/rust-toolchain@stable
      with:
        toolchain: "1.76"  # STABLE
    - uses: Swatinem/rust-cache@v2
    - name: Check documentation
      env:
        RUSTDOCFLAGS: -D warnings
      run: cargo doc --workspace --all-features --no-deps --document-private-items
  rustfmt:
    name: rustfmt
    runs-on: ubuntu-latest
    steps:
    - name: Checkout repository
      uses: actions/checkout@v4
    - name: Install Rust
      uses: dtolnay/rust-toolchain@stable
      with:
        toolchain: "1.76"  # STABLE
        components: rustfmt
    - uses: Swatinem/rust-cache@v2
    - name: Check formatting
      run: cargo fmt --all -- --check
  clippy:
    name: clippy
    runs-on: ubuntu-latest
    permissions:
      security-events: write # to upload sarif results
    steps:
    - name: Checkout repository
      uses: actions/checkout@v4
    - name: Install Rust
      uses: dtolnay/rust-toolchain@stable
      with:
<<<<<<< HEAD
        toolchain: "1.64"  # MSRV
=======
        toolchain: "1.76"  # STABLE
>>>>>>> 181a2cf5
        components: clippy
    - uses: Swatinem/rust-cache@v2
    - name: Install SARIF tools
      run: cargo install clippy-sarif --locked
    - name: Install SARIF tools
      run: cargo install sarif-fmt --locked
    - name: Check
      run: >
        cargo clippy --workspace --all-features --all-targets --message-format=json -- -D warnings --allow deprecated
        | clippy-sarif
        | tee clippy-results.sarif
        | sarif-fmt
      continue-on-error: true
    - name: Upload
      uses: github/codeql-action/upload-sarif@v3
      with:
        sarif_file: clippy-results.sarif
        wait-for-processing: true
    - name: Report status
      run: cargo clippy --workspace --all-features --all-targets -- -D warnings --allow deprecated
<<<<<<< HEAD

=======
>>>>>>> 181a2cf5
  coverage:
    name: Coverage
    runs-on: ubuntu-latest
    steps:
<<<<<<< HEAD
    - name: Checkout sources
      uses: actions/checkout@v3
=======
    - name: Checkout repository
      uses: actions/checkout@v4
>>>>>>> 181a2cf5
    - name: Install Rust
      uses: dtolnay/rust-toolchain@stable
      with:
        toolchain: stable
<<<<<<< HEAD
        components: clippy
    - uses: Swatinem/rust-cache@v2
    - name: Install cargo-tarpaulin
      run: cargo install cargo-tarpaulin
    - name: Run cargo tarpaulin
=======
    - uses: Swatinem/rust-cache@v2
    - name: Install cargo-tarpaulin
      run: cargo install cargo-tarpaulin
    - name: Gather coverage
>>>>>>> 181a2cf5
      run: cargo tarpaulin --output-dir coverage --out lcov
    - name: Publish to Coveralls
      uses: coverallsapp/github-action@master
      with:
<<<<<<< HEAD
        github-token: ${{ secrets.GITHUB_TOKEN }}
    - name: Publish to Codecov
      uses: codecov/codecov-action@v3
      env:
        CODECOV_TOKEN: ${{ secrets.CODECOV_TOKEN }}
=======
        github-token: ${{ secrets.GITHUB_TOKEN }}
>>>>>>> 181a2cf5
<|MERGE_RESOLUTION|>--- conflicted
+++ resolved
@@ -24,11 +24,7 @@
     permissions:
       contents: none
     name: CI
-<<<<<<< HEAD
-    needs: [test, miri, msrv, docs, rustfmt, clippy]
-=======
-    needs: [test, msrv, lockfile, docs, rustfmt, clippy]
->>>>>>> 181a2cf5
+    needs: [test, miri, msrv, lockfile, docs, rustfmt, clippy]
     runs-on: ubuntu-latest
     if: "always()"
     steps:
@@ -53,14 +49,9 @@
     - uses: Swatinem/rust-cache@v2
     - uses: taiki-e/install-action@cargo-hack
     - name: Build
-<<<<<<< HEAD
-      run: cargo test --no-run --workspace --all-features
-    - name: Default features
-      run: cargo test --workspace
-    - name: All features
-      run: cargo test --workspace --all-features
-    - name: No-default features
-      run: cargo test --workspace --no-default-features
+      run: cargo test --workspace --no-run
+    - name: Test
+      run: cargo hack test --feature-powerset --workspace
   miri:
     name: Miri
     runs-on: ubuntu-latest
@@ -78,14 +69,7 @@
     - name: Default features
       run: cargo miri test --workspace
   msrv:
-    name: "Check MSRV: 1.64.0"
-=======
-      run: cargo test --workspace --no-run
-    - name: Test
-      run: cargo hack test --feature-powerset --workspace
-  msrv:
     name: "Check MSRV"
->>>>>>> 181a2cf5
     runs-on: ubuntu-latest
     steps:
     - name: Checkout repository
@@ -93,20 +77,9 @@
     - name: Install Rust
       uses: dtolnay/rust-toolchain@stable
       with:
-<<<<<<< HEAD
-        toolchain: "1.64"  # MSRV
-    - uses: Swatinem/rust-cache@v2
-    - name: "winnow (core)"
-      run: cargo check --all-targets --no-default-features
-    - name: "winnow (alloc)"
-      run: cargo check --all-targets --no-default-features --features alloc
-    - name: "winnow (std)"
-      run: cargo check --all-targets
-=======
         toolchain: stable
     - uses: Swatinem/rust-cache@v2
     - uses: taiki-e/install-action@cargo-hack
->>>>>>> 181a2cf5
     - name: Default features
       run: cargo hack check --feature-powerset --locked --rust-version --ignore-private --workspace --all-targets
   lockfile:
@@ -161,11 +134,7 @@
     - name: Install Rust
       uses: dtolnay/rust-toolchain@stable
       with:
-<<<<<<< HEAD
-        toolchain: "1.64"  # MSRV
-=======
         toolchain: "1.76"  # STABLE
->>>>>>> 181a2cf5
         components: clippy
     - uses: Swatinem/rust-cache@v2
     - name: Install SARIF tools
@@ -186,47 +155,26 @@
         wait-for-processing: true
     - name: Report status
       run: cargo clippy --workspace --all-features --all-targets -- -D warnings --allow deprecated
-<<<<<<< HEAD
-
-=======
->>>>>>> 181a2cf5
   coverage:
     name: Coverage
     runs-on: ubuntu-latest
     steps:
-<<<<<<< HEAD
-    - name: Checkout sources
-      uses: actions/checkout@v3
-=======
     - name: Checkout repository
       uses: actions/checkout@v4
->>>>>>> 181a2cf5
     - name: Install Rust
       uses: dtolnay/rust-toolchain@stable
       with:
         toolchain: stable
-<<<<<<< HEAD
-        components: clippy
-    - uses: Swatinem/rust-cache@v2
-    - name: Install cargo-tarpaulin
-      run: cargo install cargo-tarpaulin
-    - name: Run cargo tarpaulin
-=======
     - uses: Swatinem/rust-cache@v2
     - name: Install cargo-tarpaulin
       run: cargo install cargo-tarpaulin
     - name: Gather coverage
->>>>>>> 181a2cf5
       run: cargo tarpaulin --output-dir coverage --out lcov
     - name: Publish to Coveralls
       uses: coverallsapp/github-action@master
       with:
-<<<<<<< HEAD
         github-token: ${{ secrets.GITHUB_TOKEN }}
     - name: Publish to Codecov
       uses: codecov/codecov-action@v3
       env:
-        CODECOV_TOKEN: ${{ secrets.CODECOV_TOKEN }}
-=======
-        github-token: ${{ secrets.GITHUB_TOKEN }}
->>>>>>> 181a2cf5
+        CODECOV_TOKEN: ${{ secrets.CODECOV_TOKEN }}