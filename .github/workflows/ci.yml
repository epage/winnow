name: CI

permissions:
  contents: read

on:
  pull_request:
  push:
    branches:
    - main

env:
  RUST_BACKTRACE: 1
  CARGO_TERM_COLOR: always
  CLICOLOR: 1

jobs:
  ci:
    permissions:
      contents: none
    name: CI
    needs: [test, miri, msrv, docs, rustfmt, clippy]
    runs-on: ubuntu-latest
    steps:
      - name: Done
        run: exit 0
  test:
    name: Test
    strategy:
      matrix:
        os: ["ubuntu-latest", "windows-latest", "macos-latest"]
        rust: ["stable"]
    continue-on-error: ${{ matrix.rust != 'stable' }}
    runs-on: ${{ matrix.os }}
    steps:
    - name: Checkout repository
      uses: actions/checkout@v4
    - name: Install Rust
      uses: dtolnay/rust-toolchain@stable
      with:
        toolchain: ${{ matrix.rust }}
    - uses: Swatinem/rust-cache@v2
    - name: Build
      run: cargo test --no-run --workspace --all-features
    - name: Default features
      run: cargo test --workspace
    - name: All features
      run: cargo test --workspace --all-features
    - name: No-default features
      run: cargo test --workspace --no-default-features
  miri:
    name: Miri
    runs-on: ubuntu-latest
    env:
      MIRIFLAGS: -Zmiri-tag-raw-pointers
    steps:
    - name: Checkout repository
      uses: actions/checkout@v3
    - name: Install Rust
      uses: dtolnay/rust-toolchain@stable
      with:
        toolchain: nightly
        components: miri
    - uses: Swatinem/rust-cache@v2
    # no-default features is a subset, not needed
    # all-features is `debug` which is extremely slow
    - name: Default features
      run: cargo miri test --workspace
  msrv:
    name: "Check MSRV: 1.64.0"
    runs-on: ubuntu-latest
    steps:
    - name: Checkout repository
      uses: actions/checkout@v4
    - name: Install Rust
      uses: dtolnay/rust-toolchain@stable
      with:
<<<<<<< HEAD
        toolchain: 1.64.0  # MSRV
=======
        toolchain: "1.65.0"  # MSRV
>>>>>>> 5e3b324b
    - uses: Swatinem/rust-cache@v2
    - name: "winnow (core)"
      run: cargo check --all-targets --no-default-features
    - name: "winnow (alloc)"
      run: cargo check --all-targets --no-default-features --features alloc
    - name: "winnow (std)"
      run: cargo check --all-targets
    - name: Default features
      run: cargo check --workspace --all-targets
    - name: All features
      run: cargo check --workspace --all-targets --all-features
    - name: No-default features
      run: cargo check --workspace --all-targets --no-default-features
  lockfile:
    runs-on: ubuntu-latest
    steps:
    - name: Checkout repository
      uses: actions/checkout@v4
    - name: Install Rust
      uses: dtolnay/rust-toolchain@stable
      with:
        toolchain: stable
    - uses: Swatinem/rust-cache@v2
    - name: "Is lockfile updated?"
      run: cargo fetch --locked
  docs:
    name: Docs
    runs-on: ubuntu-latest
    steps:
    - name: Checkout repository
      uses: actions/checkout@v4
    - name: Install Rust
      uses: dtolnay/rust-toolchain@stable
      with:
        toolchain: stable
    - uses: Swatinem/rust-cache@v2
    - name: Check documentation
      env:
        RUSTDOCFLAGS: -D warnings
      run: cargo doc --workspace --all-features --no-deps --document-private-items
  rustfmt:
    name: rustfmt
    runs-on: ubuntu-latest
    steps:
    - name: Checkout repository
      uses: actions/checkout@v4
    - name: Install Rust
      uses: dtolnay/rust-toolchain@stable
      with:
        # Not MSRV because its harder to jump between versions and people are
        # more likely to have stable
        toolchain: stable
        components: rustfmt
    - uses: Swatinem/rust-cache@v2
    - name: Check formatting
      run: cargo fmt --all -- --check
  clippy:
    name: clippy
    runs-on: ubuntu-latest
    permissions:
      security-events: write # to upload sarif results
    steps:
    - name: Checkout repository
      uses: actions/checkout@v4
    - name: Install Rust
      uses: dtolnay/rust-toolchain@stable
      with:
<<<<<<< HEAD
        toolchain: 1.64.0  # MSRV
=======
        toolchain: "1.65.0"  # MSRV
>>>>>>> 5e3b324b
        components: clippy
    - uses: Swatinem/rust-cache@v2
    - name: Install SARIF tools
      run: cargo install clippy-sarif --version 0.3.4 --locked  # Held back due to msrv
    - name: Install SARIF tools
      run: cargo install sarif-fmt --version 0.3.4 --locked # Held back due to msrv
    - name: Check
      run: >
        cargo clippy --workspace --all-features --all-targets --message-format=json -- -D warnings --allow deprecated
        | clippy-sarif
        | tee clippy-results.sarif
        | sarif-fmt
      continue-on-error: true
    - name: Upload
      uses: github/codeql-action/upload-sarif@v2
      with:
        sarif_file: clippy-results.sarif
        wait-for-processing: true
    - name: Report status
      run: cargo clippy --workspace --all-features --all-targets -- -D warnings --allow deprecated

  coverage:
    name: Coverage
    runs-on: ubuntu-latest
    steps:
    - name: Checkout sources
      uses: actions/checkout@v3
    - name: Install Rust
      uses: dtolnay/rust-toolchain@stable
      with:
        toolchain: stable
        components: clippy
    - uses: Swatinem/rust-cache@v2
    - name: Install cargo-tarpaulin
      run: cargo install cargo-tarpaulin
    - name: Run cargo tarpaulin
      run: cargo tarpaulin --output-dir coverage --out lcov
    - name: Publish to Coveralls
      uses: coverallsapp/github-action@master
      with:
        github-token: ${{ secrets.GITHUB_TOKEN }}<|MERGE_RESOLUTION|>--- conflicted
+++ resolved
@@ -75,11 +75,7 @@
     - name: Install Rust
       uses: dtolnay/rust-toolchain@stable
       with:
-<<<<<<< HEAD
-        toolchain: 1.64.0  # MSRV
-=======
-        toolchain: "1.65.0"  # MSRV
->>>>>>> 5e3b324b
+        toolchain: "1.64"  # MSRV
     - uses: Swatinem/rust-cache@v2
     - name: "winnow (core)"
       run: cargo check --all-targets --no-default-features
@@ -147,11 +143,7 @@
     - name: Install Rust
       uses: dtolnay/rust-toolchain@stable
       with:
-<<<<<<< HEAD
-        toolchain: 1.64.0  # MSRV
-=======
-        toolchain: "1.65.0"  # MSRV
->>>>>>> 5e3b324b
+        toolchain: "1.64"  # MSRV
         components: clippy
     - uses: Swatinem/rust-cache@v2
     - name: Install SARIF tools
