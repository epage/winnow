--- conflicted
+++ resolved
@@ -36,36 +36,11 @@
       with:
         toolchain: ${{ matrix.rust }}
     - uses: Swatinem/rust-cache@v2
-<<<<<<< HEAD
-    - name: Default features
-      run: cargo test --workspace
-    - name: All features
-      run: cargo test --workspace --all-features
-    - name: No-default features
-      run: cargo test --workspace --no-default-features
-  miri:
-    name: Miri
-    runs-on: ubuntu-latest
-    steps:
-    - name: Checkout repository
-      uses: actions/checkout@v3
-    - name: Install Rust
-      uses: dtolnay/rust-toolchain@stable
-      with:
-        toolchain: nightly
-        components: miri
-    - uses: Swatinem/rust-cache@v2
-    # no-default features is a subset, not needed
-    # all-features is `debug` which is extremely slow
-    - name: Default features
-      run: cargo miri test --workspace
-=======
     - uses: taiki-e/install-action@cargo-hack
     - name: Build
       run: cargo test --workspace --no-run
     - name: Test
       run: cargo hack test --feature-powerset --workspace
->>>>>>> 181a2cf5
   latest:
     name: "Check latest dependencies"
     runs-on: ubuntu-latest
@@ -80,16 +55,7 @@
     - uses: taiki-e/install-action@cargo-hack
     - name: Update dependencues
       run: cargo update
-<<<<<<< HEAD
-    - name: Default features
-      run: cargo test --workspace
-    - name: All features
-      run: cargo test --workspace --all-features
-    - name: No-default features
-      run: cargo test --workspace --no-default-features
-=======
     - name: Build
       run: cargo test --workspace --no-run
     - name: Test
-      run: cargo hack test --feature-powerset --workspace
->>>>>>> 181a2cf5
+      run: cargo hack test --feature-powerset --workspace